--- conflicted
+++ resolved
@@ -22,12 +22,7 @@
 	"reflect"
 	"testing"
 
-<<<<<<< HEAD
 	"github.com/go-llsqlite/llsqlite"
-	"github.com/go-llsqlite/llsqlite/sqlitex"
-=======
-	"crawshaw.io/sqlite"
->>>>>>> 094e6d90
 )
 
 func TestExec(t *testing.T) {
